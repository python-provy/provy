--- conflicted
+++ resolved
@@ -1,4 +1,5 @@
 # -*- coding: utf-8 -*-
+
 '''
 Roles in this namespace are meant to provide `PostgreSQL <http://www.postgresql.org/>`_ database management utilities.
 '''
@@ -7,7 +8,6 @@
 from provy.core import Role
 
 from StringIO import StringIO
-
 
 class BasePostgreSQLRole(Role):
     '''
@@ -38,18 +38,14 @@
 
 
     def provision(self):
-<<<<<<< HEAD
-        raise NotImplementedError()
-=======
         '''
         This method should be implemented by the concrete PostgreSQLRole classes, according to each provisioning steps for each distribution.
 
         :raise: NotImplementedError
         '''
         raise NotImplementedError
->>>>>>> 42385ec2
-
-    def __execute(self, command, stdout=True):
+
+    def _execute(self, command, stdout=True):
         return self.execute(command, stdout=stdout, sudo=True, user='postgres')
 
     def get_password(self, username):
@@ -93,10 +89,8 @@
                 def provision(self):
                     with self.using(PostgreSQLRole) as role:
                         role.create_user("john", ask_password=False)
-<<<<<<< HEAD
-        </pre>
         """
-
+    
         script_parts = []
         script_parts.append("CREATE USER")
         script_parts.append('"{}"'.format(username))
@@ -123,11 +117,6 @@
         script_parts.append(";")
         return self.execute_script("postgres", " ".join(script_parts))
 
-=======
-        '''
-        creation_args = self.__collect_user_creation_args(ask_password, is_superuser, can_create_databases, can_create_roles)
-        return self._execute("createuser -%s %s" % (''.join(creation_args), username))
->>>>>>> 42385ec2
 
     def __collect_user_creation_args(self, ask_password, is_superuser, can_create_databases, can_create_roles):
         creation_args = []
@@ -146,8 +135,12 @@
         :param username: Name of the user to be dropped.
         :type username: :class:`str`
 
-        :return: The result output of the execution.
-        :rtype: :class:`str`
+        :param ignore_if_not_exists: If set to True we will ignore if there is 
+        no user with this username. 
+        
+        :return: The result output of the execution.
+        :rtype: :class:`str`
+        
 
         Example:
         ::
@@ -156,6 +149,7 @@
                 def provision(self):
                     with self.using(PostgreSQLRole) as role:
                         role.drop_user("john")
+        </pre>
         '''
         script = ["DROP USER"]
 
@@ -168,22 +162,22 @@
 
     def user_exists(self, username):
         '''
-        Checks if a user exists in the database.
-
-        :param username: Name of the user to be checked.
-        :type username: :class:`str`
-
-        :return: Whether the user exists or not.
-        :rtype: :class:`bool`
-
-        Example:
-        ::
-
-            class MySampleRole(Role):
-                def provision(self):
-                    with self.using(PostgreSQLRole) as role:
-                        role.user_exists("john") # True or False
-        '''
+       Checks if a user exists in the database.
+
+       :param username: Name of the user to be checked.
+       :type username: :class:`str`
+
+       :return: Whether the user exists or not.
+       :rtype: :class:`bool`
+
+       Example:
+       ::
+
+           class MySampleRole(Role):
+               def provision(self):
+                   with self.using(PostgreSQLRole) as role:
+                       role.user_exists("john") # True or False
+       '''
         return bool(self.__execute("psql -tAc \"SELECT 1 FROM pg_roles WHERE rolname='%s'\"" % username, stdout=False))
 
     def ensure_user(self, username, password = None, ask_password=True, is_superuser=False, can_create_databases=False, can_create_roles=False):
@@ -312,115 +306,4 @@
         if not self.database_exists(database):
             self.log('Database "%s" does not exist yet. Creating...' % database)
             return self.create_database(database, owner)
-        return True
-
-#
-#class BasePostgreSQLRole(Role):
-#    def provision(self):
-#        raise NotImplementedError
-#
-#    def _execute(self, command, stdout=True):
-#        return self.execute(command, stdout=stdout, sudo=True, user='postgres')
-#
-#    def user_exists(self, username):
-#        '''
-#        Checks if a user exists in the database.
-#        <em>Parameters</em>
-#        username - name of the user to be checked.
-#        <em>Sample usage</em>
-#        <pre class="sh_python">
-#            class MySampleRole(Role):
-#                def provision(self):
-#                    with self.using(PostgreSQLRole) as role:
-#                        role.user_exists("john") # True or False
-#        </pre>
-#        '''
-#        return bool(self._execute("psql -tAc \"SELECT 1 FROM pg_roles WHERE rolname='%s'\"" % username, stdout=False))
-#
-#    def ensure_user(self, username, ask_password=True, is_superuser=False, can_create_databases=False, can_create_roles=False):
-#        '''
-#        Ensures that a user exists in the database. If it doesn't, create it.
-#        <em>Parameters</em>
-#        username - name of the user to be checked/created.
-#        ask_password - if False, doesn't ask for the user password now. Defaults to True, which makes the role prompt for the password.
-#        is_superuser - if True, creates as a superuser and ignores can_create_databases and can_create_roles arguments (as they would be implicit). Defaults to False.
-#        can_create_databases - if True, gives database creation privilege to the user. Defaults to False.
-#        can_create_roles - if True, gives this user privilege to create other users. Defaults to False.
-#        <em>Sample usage</em>
-#        <pre class="sh_python">
-#            class MySampleRole(Role):
-#                def provision(self):
-#                    with self.using(PostgreSQLRole) as role:
-#                        role.ensure_user("john", ask_password=False)
-#        </pre>
-#        '''
-#        if not self.user_exists(username):
-#            self.log('User "%s" does not exist yet. Creating...' % username)
-#            return self.create_user(username, ask_password, is_superuser, can_create_databases, can_create_roles)
-#        return True
-#
-#    def create_database(self, database, owner=None):
-#        '''
-#        Creates a database.
-#        <em>Parameters</em>
-#        database - name of the database to be created.
-#        owner - the database owner. If not provided, will be the Postgres default.
-#        <em>Sample usage</em>
-#        <pre class="sh_python">
-#            class MySampleRole(Role):
-#                def provision(self):
-#                    with self.using(PostgreSQLRole) as role:
-#                        role.create_database("foo", owner="john")
-#        </pre>
-#        '''
-#        owner_arg = " -O %s" % owner if owner is not None else ""
-#        return self._execute("createdb %s%s" % (database, owner_arg))
-#
-#    def drop_database(self, database):
-#        '''
-#        Drops a database.
-#        <em>Parameters</em>
-#        database - name of the database to be dropped.
-#        <em>Sample usage</em>
-#        <pre class="sh_python">
-#            class MySampleRole(Role):
-#                def provision(self):
-#                    with self.using(PostgreSQLRole) as role:
-#                        role.drop_database("foo")
-#        </pre>
-#        '''
-#        return self._execute("dropdb %s" % database)
-#
-#    def database_exists(self, database):
-#        '''
-#        Checks if a database exists.
-#        <em>Parameters</em>
-#        database - name of the database to be checked.
-#        <em>Sample usage</em>
-#        <pre class="sh_python">
-#            class MySampleRole(Role):
-#                def provision(self):
-#                    with self.using(PostgreSQLRole) as role:
-#                        role.database_exists("foo") # True or False
-#        </pre>
-#        '''
-#        return bool(self._execute('psql -tAc "SELECT 1 from pg_database WHERE datname=\'%s\'"' % database, stdout=False))
-#
-#    def ensure_database(self, database, owner=None):
-#        '''
-#        Ensures that a database exists. If it doesn't, create it.
-#        <em>Parameters</em>
-#        database - name of the database to be checked/created.
-#        owner - the database owner. If not provided, will be the Postgres default.
-#        <em>Sample usage</em>
-#        <pre class="sh_python">
-#            class MySampleRole(Role):
-#                def provision(self):
-#                    with self.using(PostgreSQLRole) as role:
-#                        role.ensure_database("foo", owner="john")
-#        </pre>
-#        '''
-#        if not self.database_exists(database):
-#            self.log('Database "%s" does not exist yet. Creating...' % database)
-#            return self.create_database(database, owner)
-#        return True+        return True