#!/usr/bin/python
# -*- coding: utf-8 -*-

'''
Roles in this namespace are meant to provision packages installed via the Aptitude package manager for Debian distributions.
'''

from base64 import b64encode
from contextlib import contextmanager
from os.path import join
from datetime import datetime, timedelta
import re
from urlparse import urlparse

from fabric.api import settings
from provy.core import Role
from provy.core.errors import ConfigurationError


class AptitudeRole(Role):
    '''
    This role provides package management operations with Aptitude within Debian distributions.

    Example:
    ::

        from provy.core import Role
        from provy.more.debian import AptitudeRole

        class MySampleRole(Role):
            def provision(self):
                with self.using(AptitudeRole) as role:
                    role.ensure_package_installed('nginx')
    '''

    time_format = "%d-%m-%y %H:%M:%S"
    key = 'aptitude-up-to-date'
    aptitude = 'aptitude'

    @classmethod
    def disable_provision(cls, role):
        """
            Used to temporalily disable AptitudeRole.provision (Why one could want to do it: provision tries to
            download curl, which depending on sources config might not work. Since overriding sources list also uses
            this role).

            Example usage::

                class PrepareApt(Role):
                    def provision(self):
                        super(PrepareApt, self).provision()
                        with AptitudeRole.disable_provision(self):
                            with self.using(AptitudeRole) as role:
                                role.override_sources_list(StringIO(SOURCES_LIST))

            It can be nested.
        """
        @contextmanager
        def manage_context(role):
            role.context['aptitude_no_provision'] = role.context.get('aptitude_no_provision', 0) + 1
            yield
            if role.context['aptitude_no_provision'] == 1:
                del role.context['aptitude_no_provision']
            else:
                role.context['aptitude_no_provision']-=1


        return manage_context(role)

    def provision(self):
        '''
        Installs Aptitude dependencies. This method should be called upon if overriden in base classes, or Aptitude won't work properly in the remote server.

        Example:
        ::

            from provy.core import Role
            from provy.more.debian import AptitudeRole

            class MySampleRole(Role):
                def provision(self):
                    self.provision_role(AptitudeRole) # does not need to be called if using with block.
        '''
        if not self.is_package_installed('aptitude'):
            self.execute('apt-get install aptitude', stdout=False, sudo=True)

        self.ensure_up_to_date()
        self.ensure_package_installed('curl')

    def ensure_gpg_key(self, url = None, file = None):
        '''
        Ensures that the specified gpg key is imported into aptitude.
<<<<<<< HEAD
        <em>Parameters</em>
        url - Url of the gpg key file.
        file - Local filesystem file containing gpg file
        <em>Sample usage</em>
        <pre class="sh_python">
        from provy.core import Role
        from provy.more.debian import AptitudeRole

        class MySampleRole(Role):
            def provision(self):
                with self.using(AptitudeRole) as role:
                    role.ensure_gpg_key('http://some.url.com/to/key.gpg')
                    role.ensure_gpg_key(CURRENT_DIR + '/data/foo.gpg')
                    role.ensure_gpg_key(StringIO(SOME_CONSTANT))
        </pre>
=======

        :param url: URL of the gpg key file.
        :type url: :class:`str`

        Example:
        ::

            from provy.core import Role
            from provy.more.debian import AptitudeRole

            class MySampleRole(Role):
                def provision(self):
                    with self.using(AptitudeRole) as role:
                        role.ensure_gpg_key('http://some.url.com/to/key.gpg')
>>>>>>> 42385ec2
        '''

        def do_url():
            command = "curl %s | apt-key add -" % url
            self.execute(command, stdout=False, sudo=True)

        def do_file():
            temp_dir = self.create_remote_temp_dir()
            key_name = temp_dir + "/key.gpg"
            self.put_file(file, key_name, sudo = True, stdout=False)
            self.execute("apt-key add {}".format(key_name), sudo=True)

        if not url and not file or (url and file):
            raise ConfigurationError("Must specify url either file parameter of ensure_gpg_key (not both(")

        if url:
            do_url()

        if file:
            do_file()


    def has_source(self, source_string):
        '''
        Returns :data:`True` if the specified repository is in aptitude's list of repositories.

        :param source_string: Repository string.
        :type source_string: :class:`str`
        :return: Whether the repository string is present or not.
        :rtype: :class:`bool`

        Example:
        ::

            from provy.core import Role
            from provy.more.debian import AptitudeRole

            class MySampleRole(Role):
                def provision(self):
                    with self.using(AptitudeRole) as role:
                        if role.has_source('deb http://www.las.ic.unicamp.br/pub/ubuntu/ natty main restricted'):
                            pass
        '''

        result = self.execute('grep -ilR \'^%s\' /etc/apt/sources.list /etc/apt/sources.list.d | wc -l' % source_string, stdout=False, sudo=True)
        return int(result) != 0

    def ensure_aptitude_source(self, source_string):
        '''
        Ensures that the specified repository is in aptitude's list of repositories.

        :param source_string: Repository string.
        :type source_string: :class:`str`
        :return: Whether the repository had to be added or not.
        :rtype: :class:`bool`

        Example:
        ::

            from provy.core import Role
            from provy.more.debian import AptitudeRole

            class MySampleRole(Role):
                def provision(self):
                    with self.using(AptitudeRole) as role:
                        role.ensure_aptitude_source('deb http://www.las.ic.unicamp.br/pub/ubuntu/ natty main restricted')
        '''
        if self.has_source(source_string):
            return False

        self.log("Aptitude source %s not found! Adding it..." % source_string)

        url = self.__parse_source_string(source_string)['uri']
        domain = urlparse(url).netloc
        source_file = '%s_%s' % (b64encode(source_string)[:12], domain)

        command = 'echo "%s" >> /etc/apt/sources.list.d/%s.list' % (source_string, source_file)
        self.execute(command, stdout=False, sudo=True)
        return True

    def __parse_source_string(self, source_string):
        parts = re.split('\s+', source_string, 3)
        return {'type': parts[0], 'uri': parts[1], 'distribution': parts[2], 'components': parts[3]}

    @property
    def update_date_file(self):
        '''
        Returns the path for the file that contains the last update date to aptitudes's list of packages.

        :return: The path to the file.
        :rtype: :class:`str`

        Example:
        ::

            from provy.core import Role
            from provy.more.debian import AptitudeRole

            class MySampleRole(Role):
                def provision(self):
                    with self.using(AptitudeRole) as role:
                        file_path = role.update_date_file
        '''
        return join(self.remote_temp_dir(), 'last_aptitude_update')

    def store_update_date(self):
        '''
        Updates the date in the :meth:`update_date_file`.

        Example:
        ::

            from provy.core import Role
            from provy.more.debian import AptitudeRole

            class MySampleRole(Role):
                def provision(self):
                    with self.using(AptitudeRole) as role:
                        role.store_update_date()
        '''
        self.execute('echo "%s" > %s' % (datetime.now().strftime(self.time_format), self.update_date_file), stdout=False)

    def get_last_update_date(self):
        '''
        Returns the date in the :meth:`update_date_file`.

        Example:
        ::

            from provy.core import Role
            from provy.more.debian import AptitudeRole

            class MySampleRole(Role):
                def provision(self):
                    with self.using(AptitudeRole) as role:
                        last_update = role.get_last_update_date()
        '''
        if not self.remote_exists(self.update_date_file):
            return None

        date = datetime.strptime(self.read_remote_file(self.update_date_file), self.time_format)
        return date

    def ensure_up_to_date(self):
        '''
        Makes sure aptitude's repository is updated if it hasn't been updated in the last 30 minutes.

        Example:
        ::

            from provy.core import Role
            from provy.more.debian import AptitudeRole

            class MySampleRole(Role):
                def provision(self):
                    with self.using(AptitudeRole) as role:
                        role.ensure_up_to_date()
        '''
        last_updated = self.get_last_update_date()
        if not self.key in self.context and (not last_updated or (datetime.now() - last_updated > timedelta(minutes=30))):
            self.force_update()

    def force_update(self):
        '''
        Forces an update to aptitude's repository.

        Example:
        ::

            from provy.core import Role
            from provy.more.debian import AptitudeRole

            class MySampleRole(Role):
                def provision(self):
                    with self.using(AptitudeRole) as role:
                        role.force_update()
        '''
        self.log('Updating aptitude sources...')
        self.execute('%s update' % self.aptitude, stdout=False, sudo=True)
        self.store_update_date()
        self.log('Aptitude sources up-to-date')
        self.context[self.key] = True

    def is_package_installed(self, package_name):
        '''
        Returns :data:`True` if the given package is installed via aptitude, :data:`False` otherwise.

        :param package_name: Name of the package to verify.
        :type package_name: :class:`str`
        :return: Whether the package is installed or not.
        :rtype: :class:`bool`

        Example:
        ::

            from provy.core import Role
            from provy.more.debian import AptitudeRole

            class MySampleRole(Role):
                def provision(self):
                    with self.using(AptitudeRole) as role:
                        if role.is_package_installed('nginx'):
                            pass
        '''

        with settings(warn_only=True):
            return package_name in self.execute("dpkg -l | egrep 'ii[ ]*%s\\b'" % package_name, stdout=False, sudo=True)

    def ensure_package_installed(self, package_name, stdout=False, sudo=True):
        '''
        Ensures that the given package is installed via aptitude.

        :param package_name: Name of the package to install.
        :type package_name: :class:`str`
        :param stdout: Indicates whether install progress should be shown to stdout. Defaults to :data:`False`.
        :type stdout: :class:`bool`
        :param sudo: Indicates whether the package should be installed with the super user. Defaults to :data:`True`.
        :type sudo: :class:`bool`
        :return: Whether the package had to be installed or not.
        :rtype: :class:`bool`
        :raise: :class:`provy.more.debian.PackageNotFound <provy.more.debian.package.aptitude.PackageNotFound>` if the package is not found in the repositories.

        Example:
        ::

            from provy.core import Role
            from provy.more.debian import AptitudeRole

            class MySampleRole(Role):
                def provision(self):
                    with self.using(AptitudeRole) as role:
                        role.ensure_package_installed('nginx')
        '''

        if not self.is_package_installed(package_name):
            self.__check_before_install(package_name)
            self.log('%s is not installed (via aptitude)! Installing...' % package_name)
            self.execute('%s install -y %s' % (self.aptitude, package_name), stdout=stdout, sudo=sudo)
            self.log('%s is installed (via aptitude).' % package_name)
            return True
        return False

    def __check_before_install(self, package_name):
        if not self.package_exists(package_name):
            raise PackageNotFound('Package "%s" not found in repositories' % package_name)

    def package_exists(self, package):
        '''
        Checks if the given package exists.

        :param package: Name of the package to check.
        :type package: :class:`str`
        :return: Whether the package exists or not.
        :rtype: :class:`bool`

        Example:
        ::

            from provy.core import Role
            from provy.more.debian import AptitudeRole

            class MySampleRole(Role):
                def provision(self):
                    with self.using(AptitudeRole) as role:
                        role.package_exists('nginx') # True
        '''
        try:
            return bool(self.execute('%s show %s' % (self.aptitude, package), stdout=False))
        except SystemExit:
            return False

def UninstallPackages(package_list, purge = False):
    """
    Example usage::
        servers = {
            'new': {
                'address': '192.168.57.20',
                'user': USERNAME,
                'roles': [
                    UninstallPackages(("exim4", "exim4-base", "exim4-config", "exim4-deamon-light", "bsd-mailx"))
                ]
                }
            }
        }
    """
    class PackageRole(Role):
        def provision(self):
            with self.using(AptitudeRole) as role:
                role.ensure_package_removed(package_list, purge=purge)
    return PackageRole

def InstallPackages(package_list):
    """
    Example usage:
    servers = {
            'new': {
                'address': '192.168.57.20',
                'user': USERNAME,
                'roles': [
                    InstallPackages(("exim4", "exim4-base", "exim4-config", "exim4-deamon-light", "bsd-mailx"))
                ]
                }
            }
        }

    """
    class PackageRole(Role):
        def provision(self):
            with self.using(AptitudeRole) as role:
                role.ensure_up_to_date()
                if isinstance(package_list, basestring):
                    role.ensure_package_installed(package_list)
                else:
                    for pack in package_list:
                        role.ensure_package_installed(pack)
    return PackageRole

class PackageNotFound(Exception):
    '''Should be raised when a package doesn't exist.'''<|MERGE_RESOLUTION|>--- conflicted
+++ resolved
@@ -90,26 +90,12 @@
     def ensure_gpg_key(self, url = None, file = None):
         '''
         Ensures that the specified gpg key is imported into aptitude.
-<<<<<<< HEAD
-        <em>Parameters</em>
-        url - Url of the gpg key file.
-        file - Local filesystem file containing gpg file
-        <em>Sample usage</em>
-        <pre class="sh_python">
-        from provy.core import Role
-        from provy.more.debian import AptitudeRole
-
-        class MySampleRole(Role):
-            def provision(self):
-                with self.using(AptitudeRole) as role:
-                    role.ensure_gpg_key('http://some.url.com/to/key.gpg')
-                    role.ensure_gpg_key(CURRENT_DIR + '/data/foo.gpg')
-                    role.ensure_gpg_key(StringIO(SOME_CONSTANT))
-        </pre>
-=======
-
-        :param url: URL of the gpg key file.
-        :type url: :class:`str`
+
+        :param url: 
+        :type url: :class:`str` HTTP(s) url to file containing gpg key
+        :type file: :class:`str` Local file containing gpg key 
+        :type file: :class:`str`
+        
 
         Example:
         ::
@@ -121,7 +107,6 @@
                 def provision(self):
                     with self.using(AptitudeRole) as role:
                         role.ensure_gpg_key('http://some.url.com/to/key.gpg')
->>>>>>> 42385ec2
         '''
 
         def do_url():
