--- conflicted
+++ resolved
@@ -4,8 +4,6 @@
 '''
 Module responsible for the base Role and its operations.
 '''
-
-
 
 import codecs
 from contextlib import contextmanager
@@ -15,11 +13,10 @@
 from tempfile import gettempdir, NamedTemporaryFile
 
 import fabric.api
-from fabric.api import settings
-from fabric.context_managers import hide
 from jinja2 import Environment, PackageLoader, FileSystemLoader
 import uuid
 import StringIO
+
 
 class UsingRole(object):
     '''
@@ -77,11 +74,14 @@
 
     def register_template_loader(self, package_name):
         '''
-        Register the ``package_name`` module as a valid source for templates in `Jinja2 <http://jinja.pocoo.org/>`_.
-
-        `Jinja2 <http://jinja.pocoo.org/>`_ will look inside a folder called *templates* in the specified module.
-
-        It is paramount that this module can be imported by python. The path must be well-known or be a sub-path of the provyfile.py directory.
+        Register the ``package_name`` module as a valid source for templates in 
+        `Jinja2 <http://jinja.pocoo.org/>`_.
+
+        `Jinja2 <http://jinja.pocoo.org/>`_ will look inside a folder called 
+        *templates* in the specified module.
+
+        It is paramount that this module can be imported by python. The path 
+        must be well-known or be a sub-path of the provyfile.py directory.
 
         :param package_name: Full name of the module that `Jinja2 <http://jinja.pocoo.org/>`_ will try to import.
         :type package_name: :class:`str`
@@ -232,20 +232,6 @@
     def execute(self, command, stdout=True, sudo=False, user=None, cwd=None):
         '''
         This method is the bread and butter of provy and is a base for most other methods that interact with remote servers.
-<<<<<<< HEAD
-        It allows you to perform any shell action in the remote server. It is an abstraction over fabric run and sudo methods.
-        <em>Parameters</em>
-        command - The command to be executed.
-        stdout - If you specify this argument as False, the standard output of the command execution will not be displayed in the console. Defaults to True.
-        sudo - Specifies whether this command needs to be run as the super-user. Doesn't need to be provided if the "user" parameter (below) is provided. Defaults to False.
-        user - If specified, will be the user with which the command will be executed. Defaults to None.
-        cwd - If specified it will current working dir will be changed to
-            `cwd` protor to executing this command and restored after it.
-        <em>Sample Usage</em>
-        <pre class="sh_python">
-        from provy.core import Role
-=======
->>>>>>> 42385ec2
 
         It allows you to perform any shell action in the remote server.
         It is an abstraction over `fabric <https://fabric.readthedocs.org/en/latest/>`_
@@ -260,7 +246,11 @@
         :type sudo: :class:`bool`
         :param user: If specified, will be the user with which the command will be executed. Defaults to None.
         :type user: :class:`str`
-
+        :param cwd: Represents a directory on remote server.If specified we will
+         cd into that directory before executing command. Current path will be 
+         *unchanged* after the call.
+        :type cwd: :class:`str`
+        
         :return: The execution result
         :rtype: :class:`str`
 
@@ -813,8 +803,9 @@
 
 
         if self.remote_exists(path):
-            self.execute('rm -f %s' % path, stdout=False, sudo=sudo)
-            self.log('%s removed!' % path)
+            self.execute('rm -f %s' % path, stdout=stdout, sudo=sudo)
+            if stdout:
+                self.log('%s removed!' % path)
             return True
         return False
 
@@ -884,17 +875,6 @@
     def put_file(self, from_file, to_file, sudo=False, stdout=True):
         '''
         Puts a file to the remote server.
-<<<<<<< HEAD
-        <em>Parameters</em>
-        from_file - Source file in the local system.
-        to_file - Target path in the remote server.
-        sudo - Indicates whether the file should be created by the super-user.
-        stdout - If you specify this argument as False, the standard output of the command execution will not be displayed in the console. Defaults to True.
-        <em>Sample Usage</em>
-        <pre class="sh_python">
-        from provy.core import Role
-=======
->>>>>>> 42385ec2
 
         :param from_file: Source file in the local system.
         :type from_file: :class:`str`
@@ -912,6 +892,7 @@
                 def provision(self):
                     self.put_file('/home/user/my-app', '/etc/init.d/my-app', sudo=True)
         '''
+        
         with self.__showing_command_output(stdout):
             fabric.api.put(from_file, to_file, use_sudo=sudo)
 
@@ -1054,10 +1035,7 @@
     def render(self, template_file, options={}):
         '''
         Renders a template with the given options and returns the rendered text.
-
-        The :data:`template_file` parameter should be just the name of the file and not the file path. `Jinja2 <http://jinja.pocoo.org/>`_ will look for templates at the files directory in the provyfile path,
-        as well as in the templates directory of any registered module (check the :meth:`register_template_loader` method).
-
+        The template_file parameter should be just the name of the file and not the file path. jinja2 will look for templates at the files directory in the provyfile path, as well as in the templates directory of any registered module (check the <em>register_template_loader</em> method).
         The options parameter will extend the server context, so all context variables (including per-server options) are available to the renderer.
 
         :param template_file: Template file path in the local system.
