--- conflicted
+++ resolved
@@ -10,20 +10,9 @@
         with self.using(UserRole) as role:
             role.ensure_user('frontend', identified_by='pass', is_admin=True)
 
-<<<<<<< HEAD
         with self.using(VarnishRole) as role:
             role.ensure_vcl('default.vcl', owner='frontend')
             role.ensure_conf('default_varnish', owner='frontend')
-=======
-        with self.using(SSHRole) as role:
-            role.ensure_ssh_key(user='test', private_key_file="private-key")
-
-        with self.using(GitRole) as role:
-            role.ensure_repository(repo='git://github.com/heynemann/provy.git',
-                                   path='/home/test/provy',
-                                   branch="master",
-                                   owner='test')
->>>>>>> cc44f34a
 
         with self.using(NginxRole) as role:
             role.ensure_conf(conf_template='test-conf.conf', options={'user': 'frontend'})
@@ -45,6 +34,7 @@
         with self.using(GitRole) as role:
             role.ensure_repository(repo='git://github.com/heynemann/provy.git',
                                    path='/home/backend/provy',
+                                   branch="master",
                                    owner='backend')
 
         with self.using(AptitudeRole) as role:
